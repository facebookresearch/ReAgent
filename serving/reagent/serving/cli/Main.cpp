#include "reagent/serving/core/Headers.h"

#include <folly/init/Init.h>
#include <folly/logging/Init.h>
#include <folly/logging/xlog.h>

#include "reagent/serving/cli/Server.h"
#include "reagent/serving/core/DecisionService.h"
#include "reagent/serving/core/DiskConfigProvider.h"
#include "reagent/serving/core/InMemoryLogJoiner.h"
#include "reagent/serving/core/LocalRealTimeCounter.h"
#include "reagent/serving/core/PytorchActionValueScorer.h"
#include "reagent/serving/core/SharedParameterHandler.h"

namespace reagent {
int Main(int argc, char** argv) {
  folly::init(&argc, &argv);

  auto service = std::make_shared<DecisionService>(
      std::make_shared<DiskConfigProvider>(
<<<<<<< HEAD
          "/Users/jjg/github/Horizon/serving/examples/ecommerce/plans"),
      std::make_shared<PytorchActionValueScorer>(),
=======
          "serving/examples/ecommerce/plans"),
      std::shared_ptr<ActionValueScorer>(),
>>>>>>> 41b871e4
      std::make_shared<InMemoryLogJoiner>("/tmp/dsp_logging/log.txt"),
      std::make_shared<LocalRealTimeCounter>(),
      std::make_shared<SharedParameterHandler>());

  Server server(service, 3000);
  server.start();

  while (true) {
    sleep(1);
  }
}
}  // namespace reagent

int main(int argc, char** argv) { return reagent::Main(argc, argv); }<|MERGE_RESOLUTION|>--- conflicted
+++ resolved
@@ -18,13 +18,8 @@
 
   auto service = std::make_shared<DecisionService>(
       std::make_shared<DiskConfigProvider>(
-<<<<<<< HEAD
-          "/Users/jjg/github/Horizon/serving/examples/ecommerce/plans"),
+          "serving/examples/ecommerce/plans"),
       std::make_shared<PytorchActionValueScorer>(),
-=======
-          "serving/examples/ecommerce/plans"),
-      std::shared_ptr<ActionValueScorer>(),
->>>>>>> 41b871e4
       std::make_shared<InMemoryLogJoiner>("/tmp/dsp_logging/log.txt"),
       std::make_shared<LocalRealTimeCounter>(),
       std::make_shared<SharedParameterHandler>());
