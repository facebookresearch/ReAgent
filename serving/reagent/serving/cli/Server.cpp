--- conflicted
+++ resolved
@@ -1,15 +1,6 @@
 #include "reagent/serving/cli/Server.h"
 
 namespace reagent {
-<<<<<<< HEAD
-Server::Server(std::shared_ptr<DecisionService> _decisionService, int _port)
-    : decisionService(_decisionService), port(_port) {}
-
-void Server::start() {
-  server.config.port = port;
-
-  server.resource["^/api/request$"]["POST"] =
-=======
 Server::Server(std::shared_ptr<DecisionService> decisionService, int port)
     : decisionService_(decisionService), port_(port) {}
 
@@ -17,7 +8,6 @@
   server_.config.port = port;
 
   server_.resource["^/api/request$"]["POST"] =
->>>>>>> 41b871e4
       [this](std::shared_ptr<HttpServer::Response> response,
              std::shared_ptr<HttpServer::Request> request) {
         try {
@@ -26,11 +16,7 @@
           VLOG(1) << "Got request: " << content;
           DecisionRequest decisionRequest = content;
           auto decisionResponse =
-<<<<<<< HEAD
-              decisionService->attachIdAndProcess(decisionRequest);
-=======
               decisionService_->attachIdAndProcess(decisionRequest);
->>>>>>> 41b871e4
           json responseJson = decisionResponse;
 
           response->write(SimpleWeb::StatusCode::success_ok,
@@ -42,21 +28,13 @@
         }
       };
 
-<<<<<<< HEAD
   server.resource["^/api/feedback$"]["POST"] =
-=======
-  server_.resource["^/api/feedback$"]["POST"] =
->>>>>>> 41b871e4
       [this](std::shared_ptr<HttpServer::Response> response,
              std::shared_ptr<HttpServer::Request> request) {
         try {
           auto content = json::parse(request->content.string());
           Feedback feedback = content;
-<<<<<<< HEAD
-          decisionService->computeRewardAndLogFeedback(feedback);
-=======
           decisionService_->computeRewardAndLogFeedback(feedback);
->>>>>>> 41b871e4
           json responseJson = {{"status", "OK"}};
 
           response->write(SimpleWeb::StatusCode::success_ok,
@@ -68,11 +46,7 @@
         }
       };
 
-<<<<<<< HEAD
-  server.on_error = [](std::shared_ptr<HttpServer::Request> request,
-=======
   server_.on_error = [](std::shared_ptr<HttpServer::Request> request,
->>>>>>> 41b871e4
                        const SimpleWeb::error_code& ec) {
     // Handle errors here
     // Note that connection timeouts will also call this handle with ec set to
@@ -80,15 +54,9 @@
     LOG(INFO) << "SERVER ERROR: " << ec.message();
   };
 
-<<<<<<< HEAD
-  serverThread.reset(new std::thread([this]() {
-    LOG(INFO) << "STARTING SERVER";
-    server.start();
-=======
   serverThread_.reset(new std::thread([this]() {
     LOG(INFO) << "STARTING SERVER";
     server_.start();
->>>>>>> 41b871e4
   }));
 }
 
